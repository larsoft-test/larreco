# The parent line must be the first non-comment line in the file
# This line defines the product name and version
<<<<<<< HEAD
parent	larreco	v04_01_02
=======
parent	larreco	v04_01_03
>>>>>>> 58453943
defaultqual	e6
#
fcldir product_dir job
#
product         version
larsim		v04_02_01
nutools         v1_08_00
gcc		v4_9_1

cetbuildtools	v4_07_03	-	only_for_build
end_product_list

  
# e6  - with gcc 4.9.1 and -std=c++1y
qualifier	larsim		nutools		gcc	notes
e6:debug	e6:debug	debug:e6	-nq-
e6:opt		e6:opt		e6:prof		-nq-
e6:prof		e6:prof		e6:prof		-nq-
e6:debug:noifdh e6:debug        debug:e6        -nq-
end_qualifier_list

# Preserve tabs and formatting in emacs and vi / vim:

### Local Variables:
### tab-width: 8
### End:<|MERGE_RESOLUTION|>--- conflicted
+++ resolved
@@ -1,10 +1,6 @@
 # The parent line must be the first non-comment line in the file
 # This line defines the product name and version
-<<<<<<< HEAD
-parent	larreco	v04_01_02
-=======
 parent	larreco	v04_01_03
->>>>>>> 58453943
 defaultqual	e6
 #
 fcldir product_dir job
