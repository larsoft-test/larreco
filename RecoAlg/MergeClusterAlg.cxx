////////////////////////////////////////////////////////////////////
// Merge Cluster algorithm
//
// Runs on the output of previous clustering algorithms to merge
// clusters together which lie on a straight line and are within
// some separation threshold.
// Runs recursively over all clusters, including new ones formed
// in the algorithm.
//
// M Wallbank (m.wallbank@sheffield.ac.uk), July 2015
////////////////////////////////////////////////////////////////////

#include "RecoAlg/MergeClusterAlg.h"

cluster::MergeClusterAlg::MergeClusterAlg(fhicl::ParameterSet const& pset) {
  this->reconfigure(pset);
  fTree = tfs->make<TTree>("MatchingVariables","MatchingVariables");
  fTree->Branch("Angle",&fAngle);
  fTree->Branch("Eigenvalue",&fEigenvalue);
  fTree->Branch("Cluster1Size",&fCluster1Size);
  fTree->Branch("Cluster2Size",&fCluster2Size);
  fTree->Branch("Length1",&fLength1);
  fTree->Branch("Length2",&fLength2);
  fTree->Branch("Separation",&fSeparation);
  fTree->Branch("CrossingDistance",&fCrossingDistance);
  fTree->Branch("ProjectedWidth",&fProjectedWidth);
  fTree->Branch("Overlap",&fOverlap);
  fTree->Branch("TrueMerge",&fTrueMerge);
}

<<<<<<< HEAD
TVector2 cluster::MergeClusterAlg::ConvertWireDriftToCm(unsigned int wire, double drift) {

  /// Convert the wire/tick coordinates roughly into cm
  /// Taken from RecoAlg/PMAlg/Utilities.cxx (written by D.Stefan & R.Sulej)
  fDetProp = lar::providerFrom<util::IDetectorPropertiesService>();
 
  return TVector2(fGeom->TPC(fTPC, fCryostat).Plane(fPlane).WirePitch() * wire,
		  fDetProp->ConvertTicksToX(drift, fPlane, fTPC, fCryostat)
		  );
}

TVector2 cluster::MergeClusterAlg::CmToWireDrift(double x, double y) {

  /// Convert the cm roughly into wire/tick coordinates
  /// Taken from RecoAlg/PMAlg/Utilities.cxx (written by D.Stefan & R.Sulej)
  fDetProp = lar::providerFrom<util::IDetectorPropertiesService>();

  return TVector2(
		  x / fGeom->TPC(fTPC, fCryostat).Plane(fPlane).WirePitch(),
		  fDetProp->ConvertXToTicks(y, fPlane, fTPC, fCryostat)
		  );
}

=======
>>>>>>> ed7e8cac
void cluster::MergeClusterAlg::FindClusterEndPoints(art::PtrVector<recob::Hit> const& cluster, TVector2 const& centre, TVector2 const& direction, TVector2& start, TVector2& end) {

  /// Find estimates of cluster start/end points

  TVector2 pos;
  std::map<double,TVector2> hitProjection;

  // Project all hits onto line to determine end points
  for (auto &hit : cluster) {
    pos = HitCoordinates(hit) - centre;
    hitProjection[direction*pos] = pos;
  }

  // Project end points onto line which passes through centre of cluster
  start = hitProjection.begin()->second.Proj(direction) + centre;
  end = hitProjection.rbegin()->second.Proj(direction) + centre;

  return;

}

double cluster::MergeClusterAlg::FindClusterOverlap(TVector2 const& direction, TVector2 const& centre, TVector2 const& start1, TVector2 const& end1, TVector2 const& start2, TVector2 const& end2) {

  /// Calculates the overlap of the clusters on the line projected between them

  double clusterOverlap = 0;

  // Project onto the average direction through both clusters
  double s1 = (start1-centre)*direction;
  double e1 = (end1-centre)*direction;
  double s2 = (start2-centre)*direction;
  double e2 = (end2-centre)*direction;

  // Make sure end > start
  if (s1 > e1) {
    std::cout << "s1>e1: " << s1 << " and " << e1 << std::endl;
    double tmp = e1;
    e1 = s1;
    s1 = tmp;
  }
  if (s2 > e2) {
    std::cout << "s1>e1: " << s1 << " and " << e1 << std::endl;
    double tmp = e2;
    e2 = s2;
    s2 = tmp;
  }

  // Find the overlap of the clusters on the centre line
  if ((e1 > s2) && (e2 > s1))
    clusterOverlap = std::min((e1 - s2), (e2 - s1));

  return clusterOverlap;

}

double cluster::MergeClusterAlg::FindCrossingDistance(TVector2 const &direction1, TVector2 const &centre1, TVector2 const  &direction2, TVector2 const &centre2) {

  /// Finds the distance between the crossing point of the lines and the closest line centre

  // Find intersection point of two lines drawn through the centre of the clusters
  double dcross = (direction1.X() * direction2.Y()) - (direction1.Y() * direction2.X());
  TVector2 p = centre2 - centre1;
  double pcrossd = (p.X() * direction2.Y()) - (p.Y() * direction2.X());
  TVector2 crossing = centre1 + ((pcrossd/dcross) * direction1);

  // Get distance from this point to the clusters
  double crossingDistance = std::min((centre1-crossing).Mod(),(centre2-crossing).Mod());

  return crossingDistance;

}

double cluster::MergeClusterAlg::FindMinSeparation(art::PtrVector<recob::Hit> const& cluster1, art::PtrVector<recob::Hit> const& cluster2) {

  /// Calculates the minimum separation between two clusters

  double minDistance = 99999.;

  // Loop over the two clusters to find the smallest distance
  for (auto const& hit1 : cluster1) {
    for (auto const& hit2 : cluster2) {

      TVector2 pos1 = HitCoordinates(hit1);
      TVector2 pos2 = HitCoordinates(hit2);

      double distance = (pos1 - pos2).Mod();

      if (distance < minDistance) minDistance = distance;

    }
  }

  return minDistance;

}

double cluster::MergeClusterAlg::FindProjectedWidth(TVector2 const& centre1, TVector2 const& start1, TVector2 const& end1, TVector2 const& centre2, TVector2 const& start2, TVector2 const& end2) {

  /// Projects clusters parallel to the line which runs through their centres and finds the minimum containing width

  // Get the line running through the centre of the two clusters
  TVector2 parallel = (centre2 - centre1).Unit();
  TVector2 perpendicular = parallel.Rotate(TMath::Pi()/2);

  // Project the cluster vector onto this perpendicular line
  double s1 = (start1-centre1)*perpendicular;
  double e1 = (end1-centre1)*perpendicular;
  double s2 = (start2-centre2)*perpendicular;
  double e2 = (end2-centre2)*perpendicular;

  // Find the width in each direction
  double projectionStart = std::max(TMath::Abs(s1), TMath::Abs(s2));
  double projectionEnd = std::max(TMath::Abs(e1), TMath::Abs(e2));

  double projectionWidth = projectionStart + projectionEnd;

  return projectionWidth;

}

double cluster::MergeClusterAlg::GlobalWire(geo::WireID const& wireID) {

  /// Find the global wire position

  double wireCentre[3];
  fGeom->WireIDToWireGeo(wireID).GetCenter(wireCentre);

  double globalWire;
  if (fGeom->SignalType(wireID) == geo::kInduction) {
    if (wireID.TPC % 2 == 0) globalWire = fGeom->WireCoordinate(wireCentre[1], wireCentre[2], wireID.Plane, 0, wireID.Cryostat);
    else globalWire = fGeom->WireCoordinate(wireCentre[1], wireCentre[2], wireID.Plane, 1, wireID.Cryostat);
  }
  else {
    if (wireID.TPC % 2 == 0) globalWire = wireID.Wire + ((wireID.TPC/2) * fGeom->Nwires(wireID.Plane, 0, wireID.Cryostat));
    else globalWire = wireID.Wire + ((int)(wireID.TPC/2) * fGeom->Nwires(wireID.Plane, 1, wireID.Cryostat));
  }

  return globalWire;

}

TVector2 cluster::MergeClusterAlg::HitCoordinates(art::Ptr<recob::Hit> const& hit) {

  /// Return the coordinates of this hit in global wire/tick space

  return TVector2(GlobalWire(hit->WireID()), hit->PeakTime());

}

int cluster::MergeClusterAlg::MergeClusters(std::vector<art::PtrVector<recob::Hit> > const &planeClusters, std::vector<art::PtrVector<recob::Hit> > &clusters) {

  /// Merges clusters which lie along a straight line

  // // ////// MAKE SOME MESSY CODE! CHECK FEATURES OF THESE CLUSTERS

  // // Truth matching
  // for (unsigned int cluster = 0; cluster < planeClusters.size(); ++cluster) {
  //   std::map<int,double> trackMap;
  //   art::PtrVector<recob::Hit> hits = planeClusters.at(cluster);
  //   for (auto &hit : hits) {
  //     std::vector<sim::TrackIDE> ides = backtracker->HitToTrackID(hit);
  //     for (auto &ide : ides)
  // 	trackMap[ide.trackID] += ide.energy;
  //   }
  //   // Find the true particle associated with this track
  //   double highEnergy = 0;
  //   int bestTrack = 0;
  //   for (auto &track : trackMap) {
  //     if (track.second > highEnergy) {
  // 	highEnergy = track.second;
  // 	bestTrack = track.first;
  //     }
  //   }
  //   trueClusterMap[cluster] = bestTrack;
  // }

  // for (unsigned int cluster1It = 0; cluster1It < planeClusters.size(); ++cluster1It) {
  //   for (unsigned int cluster2It = cluster1It+1; cluster2It < planeClusters.size(); ++cluster2It) {
      
  //     const art::PtrVector<recob::Hit> cluster1 = planeClusters.at(cluster1It);
  //     const art::PtrVector<recob::Hit> cluster2 = planeClusters.at(cluster2It);

  //     // true merge
  //     if (trueClusterMap[cluster1It] == trueClusterMap[cluster2It])
  // 	fTrueMerge = true;
  //     else fTrueMerge = false;

  //     // geometry
  //     fCluster1Size = cluster1.size();
  //     fCluster2Size = cluster2.size();
  //     fSeparation = this->FindMinSeparation(cluster1, cluster2);

  //     // PCA
  //     TPrincipal *pca = new TPrincipal(2,"");
  //     TPrincipal *pca1 = new TPrincipal(2,"");
  //     TPrincipal *pca2 = new TPrincipal(2,"");
  //     double hits[2];
  //     TVector2 pos;

  //     // Cluster centre
  //     TVector2 chargePoint1 = TVector2(0,0), chargePoint2 = TVector2(0,0);
  //     double totalCharge1 = 0, totalCharge2 = 0;

  //     for (auto &hit1 : cluster1) {
  //    pos = HitCoordinates(hit1);
  // 	hits[0] = pos.X();
  // 	hits[1] = pos.Y();
  // 	pca->AddRow(hits);
  // 	pca1->AddRow(hits);
  // 	chargePoint1 += hit1->Integral() * pos;
  // 	totalCharge1 += hit1->Integral();
  //     }
  //     for (auto &hit2 : cluster2) {
  // 	pos = HitCoordinates(hit2);
  // 	hits[0] = pos.X();
  // 	hits[1] = pos.Y();
  // 	pca->AddRow(hits);
  // 	pca2->AddRow(hits);
  // 	chargePoint2 += hit2->Integral() * pos;
  // 	totalCharge2 += hit2->Integral();
  //     }

  //     pca->MakePrincipals();
  //     pca1->MakePrincipals();
  //     pca2->MakePrincipals();

  //     // Properties of these clusters
  //     TVector2 direction1 = TVector2( (*pca1->GetEigenVectors())[0][0], (*pca1->GetEigenVectors())[1][0] ).Unit();
  //     TVector2 direction2 = TVector2( (*pca2->GetEigenVectors())[0][0], (*pca2->GetEigenVectors())[1][0] ).Unit();
  //     TVector2 directionAv = ((direction1+direction2)/2).Unit();
  //     TVector2 centre1 = chargePoint1 / totalCharge1;
  //     TVector2 centre2 = chargePoint2 / totalCharge2;
  //     TVector2 centre = (centre1+centre2)/2;
  //     TVector2 start1, end1;
  //     TVector2 start2, end2;
  //     FindClusterEndPoints(cluster1, centre1, direction1, start1, end1);
  //     FindClusterEndPoints(cluster2, centre2, direction2, start2, end2);
  //     fLength1 = (end1-start1).Mod();
  //     fLength2 = (end2-start2).Mod();

  //     // Properties of the pair of clusters
  //     fCrossingDistance = FindCrossingDistance(direction1, centre1, direction2, centre2);
  //     fProjectedWidth = FindProjectedWidth(centre1, start1, end1, centre2, start2, end2);
  //     fAngle = direction1.DeltaPhi(direction2);
  //     if (fAngle > 1.57) fAngle = 3.14159 - fAngle;
  //     fOverlap = FindClusterOverlap(directionAv, centre, start1, end1, start2, end2);
  //     fSeparation = FindMinSeparation(cluster1, cluster2);
  //     fEigenvalue = (*pca->GetEigenValues())[0];

  //     fTree->Fill();

  //     // std::cout << std::endl << "Plane " << fPlane << ": Clusters " << cluster1It << " and " << cluster2It << " have overlap " << fOverlap << " and start and end ... " << std::endl;
  //     // start1.Print();
  //     // end1.Print();
  //     // start2.Print();
  //     // end2.Print();

  //     // // Find if this is merged!
  //     // if (fCrossingDistance < 6 + (5 / (fAngle - 0.05)))
  //     // 	fMerge = true;
  //     // else fMerge = false;

  //     // if (fCluster1Size >= 10 && fCluster2Size >= 10) std::cout << "Merge " << fMerge << " and true merge " << fTrueMerge << std::endl;

  //   }
  // }
    
  // ----------------------------- END OF MESSY CODE! --------------------------------------------------------------------------------------------------------------

  std::vector<unsigned int> mergedClusters;

  std::vector<art::PtrVector<recob::Hit> > oldClusters = planeClusters;

  // Sort the clusters by size
  std::sort(oldClusters.begin(), oldClusters.end(), [](const art::PtrVector<recob::Hit> &a, const art::PtrVector<recob::Hit> &b) {return a.size() > b.size();} );

  // Find the numbers of clusters above size threshold
  unsigned int nclusters = 0;
  for (auto &cluster : oldClusters)
    if (cluster.size() >= fMinMergeClusterSize) ++nclusters;

  // Until all clusters are merged, create new clusters
  bool mergedAllClusters = false;
  while (!mergedAllClusters) {

    // New cluster
    art::PtrVector<recob::Hit> cluster;

    // Put the largest unmerged cluster in this new cluster
    for (unsigned int initCluster = 0; initCluster < oldClusters.size(); ++initCluster) {
      if (oldClusters.at(initCluster).size() < fMinMergeClusterSize or std::find(mergedClusters.begin(), mergedClusters.end(), initCluster) != mergedClusters.end()) continue;
      cluster = oldClusters.at(initCluster);
      mergedClusters.push_back(initCluster);
      break;
    }
    
    // Merge all aligned clusters to this
    bool mergedAllToThisCluster = false;
    while (!mergedAllToThisCluster) {

      // Look at all clusters and merge
      int nadded = 0;
      for (unsigned int trialCluster = 0; trialCluster < oldClusters.size(); ++trialCluster) {

  	if (oldClusters.at(trialCluster).size() < fMinMergeClusterSize or std::find(mergedClusters.begin(), mergedClusters.end(), trialCluster) != mergedClusters.end()) continue;

	// Calculate the PCA for each
	TPrincipal *pca1 = new TPrincipal(2,""), *pca2 = new TPrincipal(2,"");
	double hits[2];
	TVector2 pos;

	// Cluster centre
	TVector2 chargePoint1 = TVector2(0,0), chargePoint2 = TVector2(0,0);
	double totalCharge1 = 0, totalCharge2 = 0;

	for (auto &hit1 : cluster) {
	  pos = HitCoordinates(hit1);
	  hits[0] = pos.X();
	  hits[1] = pos.Y();
	  pca1->AddRow(hits);
	  chargePoint1 += hit1->Integral() * pos;
	  totalCharge1 += hit1->Integral();
	}
	for (auto &hit2 : oldClusters.at(trialCluster)) {
	  pos = HitCoordinates(hit2);
	  hits[0] = pos.X();
	  hits[1] = pos.Y();
	  pca2->AddRow(hits);
	  chargePoint2 += hit2->Integral() * pos;
	  totalCharge2 += hit2->Integral();
	}

	pca1->MakePrincipals();
	pca2->MakePrincipals();

	// Properties of these clusters
	TVector2 direction1 = TVector2( (*pca1->GetEigenVectors())[0][0], (*pca1->GetEigenVectors())[1][0] ).Unit();
	TVector2 direction2 = TVector2( (*pca2->GetEigenVectors())[0][0], (*pca2->GetEigenVectors())[1][0] ).Unit();
	TVector2 direction = ((direction1+direction2)/2).Unit();
	TVector2 centre1 = chargePoint1 / totalCharge1;
	TVector2 centre2 = chargePoint2 / totalCharge2;
	TVector2 centre = (centre1+centre2)/2;
	TVector2 start1, end1;
	TVector2 start2, end2;
	FindClusterEndPoints(cluster, centre1, direction1, start1, end1);
	FindClusterEndPoints(oldClusters.at(trialCluster), centre2, direction2, start2, end2);
	double length1 = (end1-start1).Mod();
	double length2 = (end2-start2).Mod();

	// Properties of the pair of clusters
 	double crossingDistance = FindCrossingDistance(direction1, centre1, direction2, centre2);
	double projectedWidth = FindProjectedWidth(centre1, start1, end1, centre2, start2, end2);
	double angle = direction1.DeltaPhi(direction2);
	if (angle > 1.57) angle = 3.14159 - angle;
	double overlap = FindClusterOverlap(direction, centre, start1, end1, start2, end2);
	double separation = FindMinSeparation(cluster, oldClusters.at(trialCluster));

	if (separation > fMaxMergeSeparation)
	  continue;
	if (PassCuts(angle, crossingDistance, projectedWidth, separation, overlap, TMath::Max(length1, length2))) {

	  for (auto &hit : oldClusters.at(trialCluster))
	    cluster.push_back(hit);

	  mergedClusters.push_back(trialCluster);
	  ++nadded;

	}

	delete pca1;
	delete pca2;

      } // loop over clusters to add

      if (nadded == 0) mergedAllToThisCluster = true;

    } // while loop

    clusters.push_back(cluster);
    if (mergedClusters.size() == nclusters) mergedAllClusters = true;

  }

  return clusters.size();

}

bool cluster::MergeClusterAlg::PassCuts(double const& angle, double const& crossingDistance, double const& projectedWidth, double const& separation, double const& overlap, double const& longLength) {

  /// Boolean function which decides whether or not two clusters should be merged, depending on their properties

  bool passCrossingDistanceAngle = false;
  if (crossingDistance < (-2 + (5 / (1 * TMath::Abs(angle)) - 0) ) )
    passCrossingDistanceAngle = true;

  bool passSeparationAngle = false;
  if (separation < (200 * TMath::Abs(angle) + 40))
    passSeparationAngle = true;

  bool passProjectedWidth = false;
  if (((double)projectedWidth/(double)longLength) < fProjWidthThreshold)
    passProjectedWidth = true;

  return passCrossingDistanceAngle and passSeparationAngle and passProjectedWidth;

}

void cluster::MergeClusterAlg::reconfigure(fhicl::ParameterSet const& p) {
  fMinMergeClusterSize = p.get<int>   ("MinMergeClusterSize");
  fMaxMergeSeparation  = p.get<double>("MaxMergeSeparation");
  fProjWidthThreshold  = p.get<double>("ProjWidthThreshold");
}<|MERGE_RESOLUTION|>--- conflicted
+++ resolved
@@ -28,32 +28,6 @@
   fTree->Branch("TrueMerge",&fTrueMerge);
 }
 
-<<<<<<< HEAD
-TVector2 cluster::MergeClusterAlg::ConvertWireDriftToCm(unsigned int wire, double drift) {
-
-  /// Convert the wire/tick coordinates roughly into cm
-  /// Taken from RecoAlg/PMAlg/Utilities.cxx (written by D.Stefan & R.Sulej)
-  fDetProp = lar::providerFrom<util::IDetectorPropertiesService>();
- 
-  return TVector2(fGeom->TPC(fTPC, fCryostat).Plane(fPlane).WirePitch() * wire,
-		  fDetProp->ConvertTicksToX(drift, fPlane, fTPC, fCryostat)
-		  );
-}
-
-TVector2 cluster::MergeClusterAlg::CmToWireDrift(double x, double y) {
-
-  /// Convert the cm roughly into wire/tick coordinates
-  /// Taken from RecoAlg/PMAlg/Utilities.cxx (written by D.Stefan & R.Sulej)
-  fDetProp = lar::providerFrom<util::IDetectorPropertiesService>();
-
-  return TVector2(
-		  x / fGeom->TPC(fTPC, fCryostat).Plane(fPlane).WirePitch(),
-		  fDetProp->ConvertXToTicks(y, fPlane, fTPC, fCryostat)
-		  );
-}
-
-=======
->>>>>>> ed7e8cac
 void cluster::MergeClusterAlg::FindClusterEndPoints(art::PtrVector<recob::Hit> const& cluster, TVector2 const& centre, TVector2 const& direction, TVector2& start, TVector2& end) {
 
   /// Find estimates of cluster start/end points
