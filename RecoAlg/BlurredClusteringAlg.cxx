--- conflicted
+++ resolved
@@ -289,11 +289,6 @@
   for (const auto &wireIt : fHitMap) {
     for (const auto &tickIt : wireIt.second) {
       //hits[0] = (fGeom->TPC(fTPC, fCryostat).Plane(fPlane).WirePitch()) * wireIt.first;
-<<<<<<< HEAD
-      hits[0] = wireIt.first;
-      hits[1] = tickIt.first;
-      fPCA->AddRow(hits);
-=======
       //hits[1] = fDetProp->ConvertTicksToX(tickIt.first, fPlane, fTPC, fCryostat);
       ++nhits;
       x = wireIt.first;
@@ -302,7 +297,6 @@
       sumy += y;
       sumx2 += x*x;
       sumxy += x*y;
->>>>>>> d3be2a98
     }
   }
   double gradient = (nhits * sumxy - sumx * sumy) / nhits * sumx2 - sumx * sumx;
