--- conflicted
+++ resolved
@@ -1,133 +1,123 @@
-////////////////////////////////////////////////////////////////////
-// Implementation of the Blurred Clustering algorithm
-//
-// Converts a hit map into a 2D image of the hits before convoling
-// with a Gaussian function to introduce a weighted blurring.
-// Clustering proceeds on this blurred image to create more
-// complete clusters.
-//
-// M Wallbank (m.wallbank@sheffield.ac.uk), May 2015
-////////////////////////////////////////////////////////////////////
-
-#ifndef BlurredClustering_h
-#define BlurredClustering_h
-
-// Framework includes
-#include "art/Framework/Principal/Event.h"
-#include "art/Framework/Principal/Handle.h"
-#include "art/Framework/Services/Registry/ServiceHandle.h"
-#include "art/Framework/Services/Optional/TFileService.h"
-#include "art/Framework/Services/Optional/TFileDirectory.h"
-#include "messagefacility/MessageLogger/MessageLogger.h"
-
-// LArSoft includes
-#include "Utilities/IDetectorPropertiesService.h"
-#include "RecoBase/Hit.h"
-#include "Geometry/PlaneGeo.h"
-#include "Geometry/WireGeo.h"
-#include "Geometry/Geometry.h"
-
-// ROOT & C++
-#include <TH2F.h>
-#include <TH2.h>
-#include <TCanvas.h>
-#include <TCutG.h>
-#include <TString.h>
-#include <TMarker.h>
-#include <TColor.h>
-#include <TCanvas.h>
-#include <TStyle.h>
-#include <TVirtualPad.h>
-#include <TLatex.h>
-#include <TGraph.h>
-#include <TF1.h>
-#include <TLine.h>
-#include <TPrincipal.h>
-#include <TVector.h>
-#include <TVectorD.h>
-#include <TVector2.h>
-
-#include <string>
-#include <vector>
-#include <map>
-#include <sstream>
-
-
-namespace cluster {
-  class BlurredClusteringAlg;
-}
-
-class cluster::BlurredClusteringAlg {
-public:
-
-  BlurredClusteringAlg(fhicl::ParameterSet const& pset);
-  virtual ~BlurredClusteringAlg();
-
-  void reconfigure(fhicl::ParameterSet const&p);
-  art::PtrVector<recob::Hit> ConvertBinsToRecobHits(TH2F* image, std::vector<int> const& bins);
-  art::Ptr<recob::Hit> ConvertBinToRecobHit(TH2F* image, int const& bin);
-  void ConvertBinsToClusters(TH2F *image, std::vector<std::vector<int> > const& allClusterBins, std::vector<art::PtrVector<recob::Hit> >& clusters);
-  void CreateDebugPDF(int run, int subrun, int event);
-  TH2F ConvertRecobHitsToTH2(std::vector<art::Ptr<recob::Hit> > const& hits);
-  TH2F* Convolve(TH2F* image, std::map<int,double> const& kernel, int const& width, int const& height, const char *new_name = 0);
-  void FindBlurringParameters(int& blurwire, int& blurtick, int& sigmawire, int& sigmatick);
-  int FindClusters(TH2F* image, std::vector<std::vector<int> >& allcluster);
-  int FindGlobalWire(geo::WireID const& wireID);
-  TH2F* GaussianBlur(TH2F* image);
-  unsigned int GetMinSize() { return fMinSize; }
-  double GetTimeOfBin(TH2F* image, int const& bin);
-  unsigned int NumNeighbours(int const& nx, std::vector<bool> const& used, int const& bin);
-  bool PassesTimeCut(std::vector<double> const& times, double const& time);
-<<<<<<< HEAD
-  void SaveImage(TH2F* image, std::vector<art::PtrVector<recob::Hit> > const& allClusters, int const& pad);
-  void SaveImage(TH2F* image, int const& pad);
-  void SaveImage(TH2F* image, std::vector<std::vector<int> > const& allClusterBins, int const& pad);
-  void SetEventParameters(unsigned int event, unsigned int run, unsigned int subrun, bool global) { fEvent = event; fRun = run; fSubrun = subrun; fGlobalTPCRecon = global; }
-  void SetPlaneParameters(unsigned int plane, unsigned int tpc, unsigned int cryostat) { fPlane = plane; fTPC = tpc; fCryostat = cryostat;
-    auto const *fDetProp = lar::providerFrom<util::IDetectorPropertiesService>();
-    fNTicks = fDetProp->ReadOutWindowSize(); fNWires = fGeom->Nwires(plane, tpc, cryostat); }
-=======
-  void SaveImage(TH2F* image, std::vector<art::PtrVector<recob::Hit> > const& allClusters, int pad, int tpc, int plane);
-  void SaveImage(TH2F* image, int pad, int tpc, int plane);
-  void SaveImage(TH2F* image, std::vector<std::vector<int> > const& allClusterBins, int pad, int tpc, int plane);
->>>>>>> ed7e8cac
-
-  std::map<int,std::map<int,art::Ptr<recob::Hit> > > fHitMap;
-
-private:
-
-  // Parameters used in the Blurred Clustering algorithm
-  int          fBlurWire;                 // blur radius for Gauss kernel in the wire direction
-  int          fBlurTick;                 // blur radius for Gauss kernel in the tick direction
-  double       fBlurSigma;                // sigma for Gaussian kernel
-  int          fClusterWireDistance;      // how far to cluster from seed in wire direction
-  int          fClusterTickDistance;      // how far to cluster from seed in tick direction
-  unsigned int fMinMergeClusterSize;      // minimum size of a cluster to consider merging it to another
-  double       fMergingThreshold;        // the PCA eigenvalue needed to consider two clusters a merge
-  unsigned int fNeighboursThreshold;      // min. number of neighbors to add to cluster
-  int          fMinNeighbours;            // minumum number of neighbors to keep in the cluster
-  unsigned int fMinSize;                  // minimum size for cluster
-  double       fMinSeed;                  // minimum seed after blurring needed before clustering proceeds
-  double       fTimeThreshold;            // time threshold for clustering
-  double       fChargeThreshold;          // charge threshold for clustering
-
-  // Wire and tick information for histograms
-  int fLowerHistTick, fUpperHistTick;
-  int fLowerHistWire, fUpperHistWire;
-
-  // Blurring stuff
-  int fLastBlurWire;
-  int fLastBlurTick;
-  double fLastSigma;
-  std::map<int,double> fLastKernel;
-
-  // For the debug pdf
-  TCanvas *fDebugCanvas;
-  std::string fDebugPDFName;
-
-  // Create geometry and detector property handle
-  art::ServiceHandle<geo::Geometry> fGeom;
-
-};
-
-#endif
+////////////////////////////////////////////////////////////////////
+// Implementation of the Blurred Clustering algorithm
+//
+// Converts a hit map into a 2D image of the hits before convoling
+// with a Gaussian function to introduce a weighted blurring.
+// Clustering proceeds on this blurred image to create more
+// complete clusters.
+//
+// M Wallbank (m.wallbank@sheffield.ac.uk), May 2015
+////////////////////////////////////////////////////////////////////
+
+#ifndef BlurredClustering_h
+#define BlurredClustering_h
+
+// Framework includes
+#include "art/Framework/Principal/Event.h"
+#include "art/Framework/Principal/Handle.h"
+#include "art/Framework/Services/Registry/ServiceHandle.h"
+#include "art/Framework/Services/Optional/TFileService.h"
+#include "art/Framework/Services/Optional/TFileDirectory.h"
+#include "messagefacility/MessageLogger/MessageLogger.h"
+
+// LArSoft includes
+#include "Utilities/IDetectorPropertiesService.h"
+#include "RecoBase/Hit.h"
+#include "Geometry/PlaneGeo.h"
+#include "Geometry/WireGeo.h"
+#include "Geometry/Geometry.h"
+
+// ROOT & C++
+#include <TH2F.h>
+#include <TH2.h>
+#include <TCanvas.h>
+#include <TCutG.h>
+#include <TString.h>
+#include <TMarker.h>
+#include <TColor.h>
+#include <TCanvas.h>
+#include <TStyle.h>
+#include <TVirtualPad.h>
+#include <TLatex.h>
+#include <TGraph.h>
+#include <TF1.h>
+#include <TLine.h>
+#include <TPrincipal.h>
+#include <TVector.h>
+#include <TVectorD.h>
+#include <TVector2.h>
+
+#include <string>
+#include <vector>
+#include <map>
+#include <sstream>
+
+
+namespace cluster {
+  class BlurredClusteringAlg;
+}
+
+class cluster::BlurredClusteringAlg {
+public:
+
+  BlurredClusteringAlg(fhicl::ParameterSet const& pset);
+  virtual ~BlurredClusteringAlg();
+
+  void reconfigure(fhicl::ParameterSet const&p);
+  art::PtrVector<recob::Hit> ConvertBinsToRecobHits(TH2F* image, std::vector<int> const& bins);
+  art::Ptr<recob::Hit> ConvertBinToRecobHit(TH2F* image, int const& bin);
+  void ConvertBinsToClusters(TH2F *image, std::vector<std::vector<int> > const& allClusterBins, std::vector<art::PtrVector<recob::Hit> >& clusters);
+  void CreateDebugPDF(int run, int subrun, int event);
+  TH2F ConvertRecobHitsToTH2(std::vector<art::Ptr<recob::Hit> > const& hits);
+  TH2F* Convolve(TH2F* image, std::map<int,double> const& kernel, int const& width, int const& height, const char *new_name = 0);
+  void FindBlurringParameters(int& blurwire, int& blurtick, int& sigmawire, int& sigmatick);
+  int FindClusters(TH2F* image, std::vector<std::vector<int> >& allcluster);
+  int FindGlobalWire(geo::WireID const& wireID);
+  TH2F* GaussianBlur(TH2F* image);
+  unsigned int GetMinSize() { return fMinSize; }
+  double GetTimeOfBin(TH2F* image, int const& bin);
+  unsigned int NumNeighbours(int const& nx, std::vector<bool> const& used, int const& bin);
+  bool PassesTimeCut(std::vector<double> const& times, double const& time);
+  void SaveImage(TH2F* image, std::vector<art::PtrVector<recob::Hit> > const& allClusters, int pad, int tpc, int plane);
+  void SaveImage(TH2F* image, int pad, int tpc, int plane);
+  void SaveImage(TH2F* image, std::vector<std::vector<int> > const& allClusterBins, int pad, int tpc, int plane);
+
+  std::map<int,std::map<int,art::Ptr<recob::Hit> > > fHitMap;
+
+private:
+
+  // Parameters used in the Blurred Clustering algorithm
+  int          fBlurWire;                 // blur radius for Gauss kernel in the wire direction
+  int          fBlurTick;                 // blur radius for Gauss kernel in the tick direction
+  double       fBlurSigma;                // sigma for Gaussian kernel
+  int          fClusterWireDistance;      // how far to cluster from seed in wire direction
+  int          fClusterTickDistance;      // how far to cluster from seed in tick direction
+  unsigned int fMinMergeClusterSize;      // minimum size of a cluster to consider merging it to another
+  double       fMergingThreshold;        // the PCA eigenvalue needed to consider two clusters a merge
+  unsigned int fNeighboursThreshold;      // min. number of neighbors to add to cluster
+  int          fMinNeighbours;            // minumum number of neighbors to keep in the cluster
+  unsigned int fMinSize;                  // minimum size for cluster
+  double       fMinSeed;                  // minimum seed after blurring needed before clustering proceeds
+  double       fTimeThreshold;            // time threshold for clustering
+  double       fChargeThreshold;          // charge threshold for clustering
+
+  // Wire and tick information for histograms
+  int fLowerHistTick, fUpperHistTick;
+  int fLowerHistWire, fUpperHistWire;
+
+  // Blurring stuff
+  int fLastBlurWire;
+  int fLastBlurTick;
+  double fLastSigma;
+  std::map<int,double> fLastKernel;
+
+  // For the debug pdf
+  TCanvas *fDebugCanvas;
+  std::string fDebugPDFName;
+
+  // Create geometry and detector property handle
+  art::ServiceHandle<geo::Geometry> fGeom;
+
+};
+
+#endif