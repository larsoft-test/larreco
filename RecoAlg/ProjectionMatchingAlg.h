////////////////////////////////////////////////////////////////////////////////////////////////////
// Class:       ProjectionMatchingAlg
// Author:      D.Stefan (Dorota.Stefan@ncbj.gov.pl) and R.Sulej (Robert.Sulej@cern.ch), May 2015
//
// Projection Matching Algorithm
// see RecoAlg/PMAlg/PmaTrack3D.h for more details.
//
//      Build 3D segments and whole tracks by matching an object 2D projections to hits, simultaneously
//      in multiple wire planes. Based on the algorithm first presented in "Precise 3D track reco..."
//      AHEP (2013) 260820, with all the tricks that we developed later and with the work for the full-event
//      topology optimization that is still under construction now (2015).
//
//      The algorithm class provides functionality to build a track from selected hits. These
//      can be detailed tracks or just simple segments (if the number of nodes to add is set to 0).
//      The parameters of optimization algorithm, fixed nodes and 3D reference points can be configured here.
//      Please, check the track making module to find a way of selecting appropriate clusteres:
//        PMAlgTrackMaker_module.cc
//
<<<<<<< HEAD
////////////////////////////////////////////////////////////////////////////////////////////////////

#ifndef ProjectionMatchingAlg_h
#define ProjectionMatchingAlg_h

// Framework includes
#include "art/Framework/Principal/Event.h"
#include "art/Framework/Principal/Handle.h"
#include "art/Framework/Services/Registry/ServiceHandle.h"
#include "art/Framework/Services/Optional/TFileService.h"
#include "art/Framework/Services/Optional/TFileDirectory.h"
#include "messagefacility/MessageLogger/MessageLogger.h"
=======
////////////////////////////////////////////////////////////////////////////////////////////////////

#ifndef ProjectionMatchingAlg_h
#define ProjectionMatchingAlg_h

// Framework includes
#include "art/Framework/Principal/Handle.h"
#include "art/Framework/Services/Registry/ServiceHandle.h"
>>>>>>> ed7e8cac

// LArSoft includes
#include "Geometry/Geometry.h"
#include "Geometry/TPCGeo.h"
#include "Geometry/PlaneGeo.h"
#include "Geometry/WireGeo.h"
#include "RecoBase/Hit.h"
#include "RecoBase/SpacePoint.h"
<<<<<<< HEAD
#include "Utilities/AssociationUtil.h"
=======
#include "Utilities/LArProperties.h"
#include "Utilities/DetectorProperties.h"
>>>>>>> ed7e8cac

#include "RecoAlg/PMAlg/PmaTrack3D.h"

// ROOT & C++
#include <memory>

namespace pma
{
	class ProjectionMatchingAlg;
}

class pma::ProjectionMatchingAlg
{
public:

	ProjectionMatchingAlg(const fhicl::ParameterSet& pset);
	virtual ~ProjectionMatchingAlg(void);

	void reconfigure(const fhicl::ParameterSet& p);

	/// Calculate the fraction of the track that is closer than fTrkValidationDist2D
	/// to any hit from hits in the testView (a view that was not used to build the track).
	double validate(const pma::Track3D& trk,
		const std::vector< art::Ptr<recob::Hit> >& hits,
		unsigned int testView) const;

	/// Calculate the fraction of the 3D segment that is closer than fTrkValidationDist2D
	/// to any hit from hits in the testView of TPC/Cryo.
	double validate(const TVector3& p0, const TVector3& p1,
		const std::vector< art::Ptr<recob::Hit> >& hits,
		unsigned int testView, unsigned int tpc, unsigned int cryo) const;

	/// Calculate the fraction of trajectory seen by two 2D projections at least; even a
	/// prfect track starts/stops with the hit from one 2D view, then hits from other views
	/// come, which results with the fraction value high, but always < 1.0; wrong cluster
	/// matchings give significantly lower values.
	double twoViewFraction(pma::Track3D& trk) const;

	/// Count the number of hits that are closer than fHitTestingDist2D to the track 2D projection.
	unsigned int testHits(const pma::Track3D& trk,
		const std::vector< art::Ptr<recob::Hit> >& hits) const
	{ return trk.TestHits(hits, fHitTestingDist2D); }

	/// Test if hits at the track endpoinds do not stick out of TPC which they belong to.
	/// Here one can implement some configurable margin if needed for real data imeprfections.
	bool isContained(const pma::Track3D& trk) const
	{
		return (trk.FirstElement()->SameTPC(trk.front()->Point3D()) &&
			trk.LastElement()->SameTPC(trk.back()->Point3D()));
	}

	/// Build a track from two sets of hits (they should origin from two wire planes);
	/// number of segments used to create the track depends on the number of hits;
	/// optional vmin is the minimum fraction of hits seen from two views.
	pma::Track3D* buildTrack(
		const std::vector< art::Ptr<recob::Hit> >& hits_1,
		const std::vector< art::Ptr<recob::Hit> >& hits_2) const;

	/// Build a straight segment from two sets of hits (they should origin from two wire planes);
	/// method is intendet for short tracks or shower initial parts, where only a few hits
	/// per plane are available and there is no chance to see a curvature or any other features.
	pma::Track3D* buildSegment(
		const std::vector< art::Ptr<recob::Hit> >& hits_1,
		const std::vector< art::Ptr<recob::Hit> >& hits_2 = std::vector< art::Ptr<recob::Hit> >()) const;

	/// Build a straight segment from two sets of hits (they should origin from two wire planes),
	/// starting from a given point (like vertex known from another algorithm); method is intendet
	/// for short tracks or shower initial parts, where only a few hits per plane are available
	/// and there is no chance to see a curvature or any other features.
	pma::Track3D* buildSegment(
		const std::vector< art::Ptr<recob::Hit> >& hits_1,
		const std::vector< art::Ptr<recob::Hit> >& hits_2,
		const TVector3& point) const;

	/// Build a straight segment from set of hits (they should origin from two wire planes at least),
	/// starting from a given point.
	pma::Track3D* buildSegment(
		const std::vector< art::Ptr<recob::Hit> >& hits,
		const TVector3& point) const;

	/// Add more hits to an existing track, reoptimize, optionally add more nodes.
	pma::Track3D* extendTrack(
		const pma::Track3D& trk,
		const std::vector< art::Ptr<recob::Hit> >& hits,
		bool add_nodes) const;

	/// Add 3D reference points to clean endpoints of a track.
	void guideEndpoints(
		pma::Track3D& trk,
		const std::map< unsigned int, std::vector< art::Ptr<recob::Hit> > >& hits) const;

	std::vector< pma::Hit3D* > trimTrackToVolume(pma::Track3D& trk, TVector3 p0, TVector3 p1) const;

	/// Flip tracks to get second as a continuation of first; returns false if not
	/// possible (tracks in reversed order).
	bool alignTracks(pma::Track3D& first, pma::Track3D& second) const;

	/// Add src to dst as it was its continuation; nodes of src are added to dst after
	/// its own nodes, hits of src are added to hits of dst, then dst is reoptimized.
	void mergeTracks(pma::Track3D& dst, pma::Track3D& src, bool reopt) const;

	/// Try to correct track direction of the stopping particle:
	///   dir: kForward  - particle stop is at the end of the track;
	///        kBackward - particle stop is at the beginning of the track;
	/// dQ/dx difference has to be above thr to actually flip the track;
	/// compares dQ/dx of n hits at each end of the track (default is based on the track length).
	void autoFlip(pma::Track3D& trk,
		pma::Track3D::EDirection dir = Track3D::kForward,
		double thr = 0.0, unsigned int n = 0) const;

	/// Intendet to calculate dQ/dx in the initial part of EM cascade; collection
	/// view is used by default, but it works also with other projections.
	double selectInitialHits(pma::Track3D& trk, unsigned int view = geo::kZ) const;

	/// Set cascade- or track-like tag.
	void setTrackTag(pma::Track3D& trk) const;

private:

	// Helpers for guideEndpoints
	bool chkEndpointHits(int wire, int wdir, double drift_x, int view,
		unsigned int tpc, unsigned int cryo,
		const pma::Track3D& trk,
		const std::vector< art::Ptr<recob::Hit> >& hits) const;
	bool addEndpointRef(pma::Track3D& trk,
		const std::map< unsigned int, std::vector< art::Ptr<recob::Hit> > >& hits,
		std::pair<int, int> const * wires, double const * xPos,
		unsigned int tpc, unsigned int cryo) const;

	// Calculate good number of segments depending on the number of hits.
	static size_t getSegCount(size_t trk_size);


	// Parameters used in the algorithm

	double fOptimizationEps;       // relative change in the obj.function that ends optimization,
	                               // then next nodes are added or track building is finished

	double fFineTuningEps;         // relative change in the obj.function that ends final tuning

	double fTrkValidationDist2D;   // max. distance [cm] used in the track validation in the "third" plane
	double fHitTestingDist2D;      // max. distance [cm] used in testing comp. of hits with the track

	double fMinTwoViewFraction;    // min. length fraction covered with multiple 2D view hits intertwinted with each other

	// Geometry and detector properties
	art::ServiceHandle<geo::Geometry> fGeom;
<<<<<<< HEAD

	// Calculate good number of segments depending on the number of hits.
	static size_t getSegCount(size_t trk_size);
=======
	art::ServiceHandle<util::DetectorProperties> fDetProp;
>>>>>>> ed7e8cac
};

#endif
<|MERGE_RESOLUTION|>--- conflicted
+++ resolved
@@ -16,62 +16,34 @@
 //      Please, check the track making module to find a way of selecting appropriate clusteres:
 //        PMAlgTrackMaker_module.cc
 //
-<<<<<<< HEAD
-////////////////////////////////////////////////////////////////////////////////////////////////////
-
-#ifndef ProjectionMatchingAlg_h
-#define ProjectionMatchingAlg_h
-
-// Framework includes
-#include "art/Framework/Principal/Event.h"
-#include "art/Framework/Principal/Handle.h"
-#include "art/Framework/Services/Registry/ServiceHandle.h"
-#include "art/Framework/Services/Optional/TFileService.h"
-#include "art/Framework/Services/Optional/TFileDirectory.h"
-#include "messagefacility/MessageLogger/MessageLogger.h"
-=======
-////////////////////////////////////////////////////////////////////////////////////////////////////
-
-#ifndef ProjectionMatchingAlg_h
-#define ProjectionMatchingAlg_h
-
-// Framework includes
-#include "art/Framework/Principal/Handle.h"
-#include "art/Framework/Services/Registry/ServiceHandle.h"
->>>>>>> ed7e8cac
-
-// LArSoft includes
+
+// LArSoft includes
 #include "Geometry/Geometry.h"
 #include "Geometry/TPCGeo.h"
 #include "Geometry/PlaneGeo.h"
 #include "Geometry/WireGeo.h"
 #include "RecoBase/Hit.h"
 #include "RecoBase/SpacePoint.h"
-<<<<<<< HEAD
 #include "Utilities/AssociationUtil.h"
-=======
-#include "Utilities/LArProperties.h"
-#include "Utilities/DetectorProperties.h"
->>>>>>> ed7e8cac
 
 #include "RecoAlg/PMAlg/PmaTrack3D.h"
-
-// ROOT & C++
-#include <memory>
-
+
+// ROOT & C++
+#include <memory>
+
 namespace pma
-{
-	class ProjectionMatchingAlg;
-}
-
+{
+	class ProjectionMatchingAlg;
+}
+
 class pma::ProjectionMatchingAlg
-{
-public:
-
-	ProjectionMatchingAlg(const fhicl::ParameterSet& pset);
-	virtual ~ProjectionMatchingAlg(void);
-
-	void reconfigure(const fhicl::ParameterSet& p);
+{
+public:
+
+	ProjectionMatchingAlg(const fhicl::ParameterSet& pset);
+	virtual ~ProjectionMatchingAlg(void);
+
+	void reconfigure(const fhicl::ParameterSet& p);
 
 	/// Calculate the fraction of the track that is closer than fTrkValidationDist2D
 	/// to any hit from hits in the testView (a view that was not used to build the track).
@@ -170,7 +142,7 @@
 	/// Set cascade- or track-like tag.
 	void setTrackTag(pma::Track3D& trk) const;
 
-private:
+private:
 
 	// Helpers for guideEndpoints
 	bool chkEndpointHits(int wire, int wdir, double drift_x, int view,
@@ -185,8 +157,8 @@
 	// Calculate good number of segments depending on the number of hits.
 	static size_t getSegCount(size_t trk_size);
 
-
-	// Parameters used in the algorithm
+
+	// Parameters used in the algorithm
 
 	double fOptimizationEps;       // relative change in the obj.function that ends optimization,
 	                               // then next nodes are added or track building is finished
@@ -197,16 +169,12 @@
 	double fHitTestingDist2D;      // max. distance [cm] used in testing comp. of hits with the track
 
 	double fMinTwoViewFraction;    // min. length fraction covered with multiple 2D view hits intertwinted with each other
-
-	// Geometry and detector properties
-	art::ServiceHandle<geo::Geometry> fGeom;
-<<<<<<< HEAD
+
+	// Geometry and detector properties
+	art::ServiceHandle<geo::Geometry> fGeom;
 
 	// Calculate good number of segments depending on the number of hits.
-	static size_t getSegCount(size_t trk_size);
-=======
-	art::ServiceHandle<util::DetectorProperties> fDetProp;
->>>>>>> ed7e8cac
+	static size_t getSegCount(size_t trk_size);
 };
-
-#endif
+
+#endif