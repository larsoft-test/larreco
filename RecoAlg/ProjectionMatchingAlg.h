--- conflicted
+++ resolved
@@ -1,287 +1,186 @@
-////////////////////////////////////////////////////////////////////////////////////////////////////
-// Class:       ProjectionMatchingAlg
-// Author:      D.Stefan (Dorota.Stefan@ncbj.gov.pl) and R.Sulej (Robert.Sulej@cern.ch), May 2015
-//
-// Projection Matching Algorithm
-// see RecoAlg/PMAlg/PmaTrack3D.h for more details.
-//
-//      Build 3D segments and whole tracks by matching an object 2D projections to hits, simultaneously
-//      in multiple wire planes. Based on the algorithm first presented in "Precise 3D track reco..."
-//      AHEP (2013) 260820, with all the tricks that we developed later and with the work for the full-event
-//      topology optimization that is still under construction now (2015).
-//
-//      The algorithm class provides functionality to build a track from selected hits. These
-//      can be detailed tracks or just simple segments (if the number of nodes to add is set to 0).
-//      The parameters of optimization algorithm, fixed nodes and 3D reference points can be configured here.
-//      Please, check the track making module to find a way of selecting appropriate clusteres:
-//        PMAlgTrackMaker_module.cc
-//
-////////////////////////////////////////////////////////////////////////////////////////////////////
-
-#ifndef ProjectionMatchingAlg_h
-#define ProjectionMatchingAlg_h
-
-// Framework includes
-#include "art/Framework/Principal/Handle.h"
-#include "art/Framework/Services/Registry/ServiceHandle.h"
-
-// LArSoft includes
-#include "Geometry/Geometry.h"
-#include "Geometry/TPCGeo.h"
-#include "Geometry/PlaneGeo.h"
-#include "Geometry/WireGeo.h"
-#include "RecoBase/Hit.h"
-#include "RecoBase/SpacePoint.h"
-#include "DataProviders/IDetectorProperties.h"
-
-#include "RecoAlg/PMAlg/PmaTrack3D.h"
-
-// ROOT & C++
-#include <memory>
-
-namespace pma
-{
-	class ProjectionMatchingAlg;
-}
-
-class pma::ProjectionMatchingAlg
-{
-public:
-
-	ProjectionMatchingAlg(const fhicl::ParameterSet& pset);
-	virtual ~ProjectionMatchingAlg(void);
-
-	void reconfigure(const fhicl::ParameterSet& p);
-<<<<<<< HEAD
-
-	/// Calculate the fraction of the track that is closer than fTrkValidationDist2D
-	/// to any hit from hits in the testView (a view that was not used to build the track).
-	double validate(const pma::Track3D& trk,
-		const std::vector< art::Ptr<recob::Hit> >& hits,
-		unsigned int testView) const;
-
-	/// Calculate the fraction of the 3D segment that is closer than fTrkValidationDist2D
-	/// to any hit from hits in the testView of TPC/Cryo.
-	double validate(const TVector3& p0, const TVector3& p1,
-		const std::vector< art::Ptr<recob::Hit> >& hits,
-		unsigned int testView, unsigned int tpc, unsigned int cryo) const;
-
-	/// Calculate the fraction of trajectory seen by two 2D projections at least; even a
-	/// prfect track starts/stops with the hit from one 2D view, then hits from other views
-	/// come, which results with the fraction value high, but always < 1.0; wrong cluster
-	/// matchings give significantly lower values.
-	double twoViewFraction(pma::Track3D& trk) const;
-
-	/// Count the number of hits that are closer than fHitTestingDist2D to the track 2D projection.
-	unsigned int testHits(const pma::Track3D& trk,
-		const std::vector< art::Ptr<recob::Hit> >& hits) const
-	{ return trk.TestHits(hits, fHitTestingDist2D); }
-
-	/// Test if hits at the track endpoinds do not stick out of TPC which they belong to.
-	/// Here one can implement some configurable margin if needed for real data imeprfections.
-	bool isContained(const pma::Track3D& trk) const
-	{
-		return (trk.FirstElement()->SameTPC(trk.front()->Point3D()) &&
-			trk.LastElement()->SameTPC(trk.back()->Point3D()));
-	}
-
-	/// Build a track from two sets of hits (they should origin from two wire planes);
-	/// number of segments used to create the track depends on the number of hits;
-	/// optional vmin is the minimum fraction of hits seen from two views.
-	pma::Track3D* buildTrack(
-		const std::vector< art::Ptr<recob::Hit> >& hits_1,
-		const std::vector< art::Ptr<recob::Hit> >& hits_2) const;
-
-	/// Build a straight segment from two sets of hits (they should origin from two wire planes);
-	/// method is intendet for short tracks or shower initial parts, where only a few hits
-	/// per plane are available and there is no chance to see a curvature or any other features.
-	pma::Track3D* buildSegment(
-		const std::vector< art::Ptr<recob::Hit> >& hits_1,
-		const std::vector< art::Ptr<recob::Hit> >& hits_2 = std::vector< art::Ptr<recob::Hit> >()) const;
-
-	/// Build a straight segment from two sets of hits (they should origin from two wire planes),
-	/// starting from a given point (like vertex known from another algorithm); method is intendet
-	/// for short tracks or shower initial parts, where only a few hits per plane are available
-	/// and there is no chance to see a curvature or any other features.
-	pma::Track3D* buildSegment(
-		const std::vector< art::Ptr<recob::Hit> >& hits_1,
-		const std::vector< art::Ptr<recob::Hit> >& hits_2,
-		const TVector3& point) const;
-
-	/// Build a straight segment from set of hits (they should origin from two wire planes at least),
-	/// starting from a given point.
-	pma::Track3D* buildSegment(
-		const std::vector< art::Ptr<recob::Hit> >& hits,
-		const TVector3& point) const;
-
-	/// Add more hits to an existing track, reoptimize, optionally add more nodes.
-	pma::Track3D* extendTrack(
-		const pma::Track3D& trk,
-		const std::vector< art::Ptr<recob::Hit> >& hits,
-		bool add_nodes) const;
-
-	/// Add 3D reference points to clean endpoints of a track.
-	void guideEndpoints(
-		pma::Track3D& trk,
-		const std::map< unsigned int, std::vector< art::Ptr<recob::Hit> > >& hits) const;
-
-	std::vector< pma::Hit3D* > trimTrackToVolume(pma::Track3D& trk, TVector3 p0, TVector3 p1) const;
-
-	/// Flip tracks to get second as a continuation of first; returns false if not
-	/// possible (tracks in reversed order).
-	bool alignTracks(pma::Track3D& first, pma::Track3D& second) const;
-
-	/// Add src to dst as it was its continuation; nodes of src are added to dst after
-	/// its own nodes, hits of src are added to hits of dst, then dst is reoptimized.
-	void mergeTracks(pma::Track3D& dst, pma::Track3D& src, bool reopt) const;
-
-	/// Try to correct track direction of the stopping particle:
-	///   dir: kForward  - particle stop is at the end of the track;
-	///        kBackward - particle stop is at the beginning of the track;
-	/// dQ/dx difference has to be above thr to actually flip the track;
-	/// compares dQ/dx of n hits at each end of the track (default is based on the track length).
-	void autoFlip(pma::Track3D& trk,
-		pma::Track3D::EDirection dir = Track3D::kForward,
-		double thr = 0.0, unsigned int n = 0) const;
-
-	/// Intendet to calculate dQ/dx in the initial part of EM cascade; collection
-	/// view is used by default, but it works also with other projections.
-	double selectInitialHits(pma::Track3D& trk, unsigned int view = geo::kZ) const;
-
-	/// Set cascade- or track-like tag.
-	void setTrackTag(pma::Track3D& trk) const;
-
-=======
-
-	/// Calculate the fraction of the track that is closer than fTrkValidationDist2D
-	/// to any hit from hits in the testView (a view that was not used to build the track).
-	double validate(const pma::Track3D& trk,
-		const std::vector< art::Ptr<recob::Hit> >& hits,
-		unsigned int testView) const;
-
-	/// Calculate the fraction of the 3D segment that is closer than fTrkValidationDist2D
-	/// to any hit from hits in the testView of TPC/Cryo.
-	double validate(const TVector3& p0, const TVector3& p1,
-		const std::vector< art::Ptr<recob::Hit> >& hits,
-		unsigned int testView, unsigned int tpc, unsigned int cryo) const;
-
-	/// Calculate the fraction of trajectory seen by two 2D projections at least; even a
-	/// prfect track starts/stops with the hit from one 2D view, then hits from other views
-	/// come, which results with the fraction value high, but always < 1.0; wrong cluster
-	/// matchings give significantly lower values.
-	double twoViewFraction(pma::Track3D& trk) const;
-
-	/// Count the number of hits that are closer than fHitTestingDist2D to the track 2D projection.
-	unsigned int testHits(const pma::Track3D& trk,
-		const std::vector< art::Ptr<recob::Hit> >& hits) const
-	{ return trk.TestHits(hits, fHitTestingDist2D); }
-
-	/// Test if hits at the track endpoinds do not stick out of TPC which they belong to.
-	/// Here one can implement some configurable margin if needed for real data imeprfections.
-	bool isContained(const pma::Track3D& trk) const
-	{
-		return (trk.FirstElement()->SameTPC(trk.front()->Point3D()) &&
-			trk.LastElement()->SameTPC(trk.back()->Point3D()));
-	}
-
-	/// Build a track from two sets of hits (they should origin from two wire planes);
-	/// number of segments used to create the track depends on the number of hits;
-	/// optional vmin is the minimum fraction of hits seen from two views.
-	pma::Track3D* buildTrack(
-		const std::vector< art::Ptr<recob::Hit> >& hits_1,
-		const std::vector< art::Ptr<recob::Hit> >& hits_2) const;
-
-	/// Build a straight segment from two sets of hits (they should origin from two wire planes);
-	/// method is intendet for short tracks or shower initial parts, where only a few hits
-	/// per plane are available and there is no chance to see a curvature or any other features.
-	pma::Track3D* buildSegment(
-		const std::vector< art::Ptr<recob::Hit> >& hits_1,
-		const std::vector< art::Ptr<recob::Hit> >& hits_2 = std::vector< art::Ptr<recob::Hit> >()) const;
-
-	/// Build a straight segment from two sets of hits (they should origin from two wire planes),
-	/// starting from a given point (like vertex known from another algorithm); method is intendet
-	/// for short tracks or shower initial parts, where only a few hits per plane are available
-	/// and there is no chance to see a curvature or any other features.
-	pma::Track3D* buildSegment(
-		const std::vector< art::Ptr<recob::Hit> >& hits_1,
-		const std::vector< art::Ptr<recob::Hit> >& hits_2,
-		const TVector3& point) const;
-
-	/// Build a straight segment from set of hits (they should origin from two wire planes at least),
-	/// starting from a given point.
-	pma::Track3D* buildSegment(
-		const std::vector< art::Ptr<recob::Hit> >& hits,
-		const TVector3& point) const;
-
-	/// Add more hits to an existing track, reoptimize, optionally add more nodes.
-	pma::Track3D* extendTrack(
-		const pma::Track3D& trk,
-		const std::vector< art::Ptr<recob::Hit> >& hits,
-		bool add_nodes) const;
-
-	/// Add 3D reference points to clean endpoints of a track.
-	void guideEndpoints(
-		pma::Track3D& trk,
-		const std::map< unsigned int, std::vector< art::Ptr<recob::Hit> > >& hits) const;
-
-	std::vector< pma::Hit3D* > trimTrackToVolume(pma::Track3D& trk, TVector3 p0, TVector3 p1) const;
-
-	/// Flip tracks to get second as a continuation of first; returns false if not
-	/// possible (tracks in reversed order).
-	bool alignTracks(pma::Track3D& first, pma::Track3D& second) const;
-
-	/// Add src to dst as it was its continuation; nodes of src are added to dst after
-	/// its own nodes, hits of src are added to hits of dst, then dst is reoptimized.
-	void mergeTracks(pma::Track3D& dst, pma::Track3D& src, bool reopt) const;
-
-	/// Try to correct track direction of the stopping particle:
-	///   dir: kForward  - particle stop is at the end of the track;
-	///        kBackward - particle stop is at the beginning of the track;
-	/// dQ/dx difference has to be above thr to actually flip the track;
-	/// compares dQ/dx of n hits at each end of the track (default is based on the track length).
-	void autoFlip(pma::Track3D& trk,
-		pma::Track3D::EDirection dir = Track3D::kForward,
-		double thr = 0.0, unsigned int n = 0) const;
-
-	/// Intendet to calculate dQ/dx in the initial part of EM cascade; collection
-	/// view is used by default, but it works also with other projections.
-	double selectInitialHits(pma::Track3D& trk, unsigned int view = geo::kZ, unsigned int* nused = 0) const;
-
-	/// Set cascade- or track-like tag.
-	void setTrackTag(pma::Track3D& trk) const;
-
->>>>>>> 2df4c96a
-private:
-
-	// Helpers for guideEndpoints
-	bool chkEndpointHits(int wire, int wdir, double drift_x, int view,
-		unsigned int tpc, unsigned int cryo,
-		const pma::Track3D& trk,
-		const std::vector< art::Ptr<recob::Hit> >& hits) const;
-	bool addEndpointRef(pma::Track3D& trk,
-		const std::map< unsigned int, std::vector< art::Ptr<recob::Hit> > >& hits,
-		std::pair<int, int> const * wires, double const * xPos,
-		unsigned int tpc, unsigned int cryo) const;
-
-	// Calculate good number of segments depending on the number of hits.
-	static size_t getSegCount(size_t trk_size);
-
-
-	// Parameters used in the algorithm
-
-	double fOptimizationEps;       // relative change in the obj.function that ends optimization,
-	                               // then next nodes are added or track building is finished
-
-	double fFineTuningEps;         // relative change in the obj.function that ends final tuning
-
-	double fTrkValidationDist2D;   // max. distance [cm] used in the track validation in the "third" plane
-	double fHitTestingDist2D;      // max. distance [cm] used in testing comp. of hits with the track
-
-	double fMinTwoViewFraction;    // min. length fraction covered with multiple 2D view hits intertwinted with each other
-
-	// Geometry and detector properties
-	art::ServiceHandle<geo::Geometry> fGeom;
-	dataprov::IDetectorProperties const* fDetProp;
-};
-
-#endif
+////////////////////////////////////////////////////////////////////////////////////////////////////
+// Class:       ProjectionMatchingAlg
+// Author:      D.Stefan (Dorota.Stefan@ncbj.gov.pl) and R.Sulej (Robert.Sulej@cern.ch), May 2015
+//
+// Projection Matching Algorithm
+// see RecoAlg/PMAlg/PmaTrack3D.h for more details.
+//
+//      Build 3D segments and whole tracks by matching an object 2D projections to hits, simultaneously
+//      in multiple wire planes. Based on the algorithm first presented in "Precise 3D track reco..."
+//      AHEP (2013) 260820, with all the tricks that we developed later and with the work for the full-event
+//      topology optimization that is still under construction now (2015).
+//
+//      The algorithm class provides functionality to build a track from selected hits. These
+//      can be detailed tracks or just simple segments (if the number of nodes to add is set to 0).
+//      The parameters of optimization algorithm, fixed nodes and 3D reference points can be configured here.
+//      Please, check the track making module to find a way of selecting appropriate clusteres:
+//        PMAlgTrackMaker_module.cc
+//
+////////////////////////////////////////////////////////////////////////////////////////////////////
+
+#ifndef ProjectionMatchingAlg_h
+#define ProjectionMatchingAlg_h
+
+// Framework includes
+#include "art/Framework/Principal/Handle.h"
+#include "art/Framework/Services/Registry/ServiceHandle.h"
+
+// LArSoft includes
+#include "Geometry/Geometry.h"
+#include "Geometry/TPCGeo.h"
+#include "Geometry/PlaneGeo.h"
+#include "Geometry/WireGeo.h"
+#include "RecoBase/Hit.h"
+#include "RecoBase/SpacePoint.h"
+#include "DataProviders/IDetectorProperties.h"
+
+#include "RecoAlg/PMAlg/PmaTrack3D.h"
+
+// ROOT & C++
+#include <memory>
+
+namespace pma
+{
+	class ProjectionMatchingAlg;
+}
+
+class pma::ProjectionMatchingAlg
+{
+public:
+
+	ProjectionMatchingAlg(const fhicl::ParameterSet& pset);
+	virtual ~ProjectionMatchingAlg(void);
+
+	void reconfigure(const fhicl::ParameterSet& p);
+
+	/// Calculate the fraction of the track that is closer than fTrkValidationDist2D
+	/// to any hit from hits in the testView (a view that was not used to build the track).
+	double validate(const pma::Track3D& trk,
+		const std::vector< art::Ptr<recob::Hit> >& hits,
+		unsigned int testView) const;
+
+	/// Calculate the fraction of the 3D segment that is closer than fTrkValidationDist2D
+	/// to any hit from hits in the testView of TPC/Cryo.
+	double validate(const TVector3& p0, const TVector3& p1,
+		const std::vector< art::Ptr<recob::Hit> >& hits,
+		unsigned int testView, unsigned int tpc, unsigned int cryo) const;
+
+	/// Calculate the fraction of trajectory seen by two 2D projections at least; even a
+	/// prfect track starts/stops with the hit from one 2D view, then hits from other views
+	/// come, which results with the fraction value high, but always < 1.0; wrong cluster
+	/// matchings give significantly lower values.
+	double twoViewFraction(pma::Track3D& trk) const;
+
+	/// Count the number of hits that are closer than fHitTestingDist2D to the track 2D projection.
+	unsigned int testHits(const pma::Track3D& trk,
+		const std::vector< art::Ptr<recob::Hit> >& hits) const
+	{ return trk.TestHits(hits, fHitTestingDist2D); }
+
+	/// Test if hits at the track endpoinds do not stick out of TPC which they belong to.
+	/// Here one can implement some configurable margin if needed for real data imeprfections.
+	bool isContained(const pma::Track3D& trk) const
+	{
+		return (trk.FirstElement()->SameTPC(trk.front()->Point3D()) &&
+			trk.LastElement()->SameTPC(trk.back()->Point3D()));
+	}
+
+	/// Build a track from two sets of hits (they should origin from two wire planes);
+	/// number of segments used to create the track depends on the number of hits;
+	/// optional vmin is the minimum fraction of hits seen from two views.
+	pma::Track3D* buildTrack(
+		const std::vector< art::Ptr<recob::Hit> >& hits_1,
+		const std::vector< art::Ptr<recob::Hit> >& hits_2) const;
+
+	/// Build a straight segment from two sets of hits (they should origin from two wire planes);
+	/// method is intendet for short tracks or shower initial parts, where only a few hits
+	/// per plane are available and there is no chance to see a curvature or any other features.
+	pma::Track3D* buildSegment(
+		const std::vector< art::Ptr<recob::Hit> >& hits_1,
+		const std::vector< art::Ptr<recob::Hit> >& hits_2 = std::vector< art::Ptr<recob::Hit> >()) const;
+
+	/// Build a straight segment from two sets of hits (they should origin from two wire planes),
+	/// starting from a given point (like vertex known from another algorithm); method is intendet
+	/// for short tracks or shower initial parts, where only a few hits per plane are available
+	/// and there is no chance to see a curvature or any other features.
+	pma::Track3D* buildSegment(
+		const std::vector< art::Ptr<recob::Hit> >& hits_1,
+		const std::vector< art::Ptr<recob::Hit> >& hits_2,
+		const TVector3& point) const;
+
+	/// Build a straight segment from set of hits (they should origin from two wire planes at least),
+	/// starting from a given point.
+	pma::Track3D* buildSegment(
+		const std::vector< art::Ptr<recob::Hit> >& hits,
+		const TVector3& point) const;
+
+	/// Add more hits to an existing track, reoptimize, optionally add more nodes.
+	pma::Track3D* extendTrack(
+		const pma::Track3D& trk,
+		const std::vector< art::Ptr<recob::Hit> >& hits,
+		bool add_nodes) const;
+
+	/// Add 3D reference points to clean endpoints of a track.
+	void guideEndpoints(
+		pma::Track3D& trk,
+		const std::map< unsigned int, std::vector< art::Ptr<recob::Hit> > >& hits) const;
+
+	std::vector< pma::Hit3D* > trimTrackToVolume(pma::Track3D& trk, TVector3 p0, TVector3 p1) const;
+
+	/// Flip tracks to get second as a continuation of first; returns false if not
+	/// possible (tracks in reversed order).
+	bool alignTracks(pma::Track3D& first, pma::Track3D& second) const;
+
+	/// Add src to dst as it was its continuation; nodes of src are added to dst after
+	/// its own nodes, hits of src are added to hits of dst, then dst is reoptimized.
+	void mergeTracks(pma::Track3D& dst, pma::Track3D& src, bool reopt) const;
+
+	/// Try to correct track direction of the stopping particle:
+	///   dir: kForward  - particle stop is at the end of the track;
+	///        kBackward - particle stop is at the beginning of the track;
+	/// dQ/dx difference has to be above thr to actually flip the track;
+	/// compares dQ/dx of n hits at each end of the track (default is based on the track length).
+	void autoFlip(pma::Track3D& trk,
+		pma::Track3D::EDirection dir = Track3D::kForward,
+		double thr = 0.0, unsigned int n = 0) const;
+
+	/// Intendet to calculate dQ/dx in the initial part of EM cascade; collection
+	/// view is used by default, but it works also with other projections.
+	double selectInitialHits(pma::Track3D& trk, unsigned int view = geo::kZ, unsigned int* nused = 0) const;
+
+	/// Set cascade- or track-like tag.
+	void setTrackTag(pma::Track3D& trk) const;
+
+private:
+
+	// Helpers for guideEndpoints
+	bool chkEndpointHits(int wire, int wdir, double drift_x, int view,
+		unsigned int tpc, unsigned int cryo,
+		const pma::Track3D& trk,
+		const std::vector< art::Ptr<recob::Hit> >& hits) const;
+	bool addEndpointRef(pma::Track3D& trk,
+		const std::map< unsigned int, std::vector< art::Ptr<recob::Hit> > >& hits,
+		std::pair<int, int> const * wires, double const * xPos,
+		unsigned int tpc, unsigned int cryo) const;
+
+	// Calculate good number of segments depending on the number of hits.
+	static size_t getSegCount(size_t trk_size);
+
+
+	// Parameters used in the algorithm
+
+	double fOptimizationEps;       // relative change in the obj.function that ends optimization,
+	                               // then next nodes are added or track building is finished
+
+	double fFineTuningEps;         // relative change in the obj.function that ends final tuning
+
+	double fTrkValidationDist2D;   // max. distance [cm] used in the track validation in the "third" plane
+	double fHitTestingDist2D;      // max. distance [cm] used in testing comp. of hits with the track
+
+	double fMinTwoViewFraction;    // min. length fraction covered with multiple 2D view hits intertwinted with each other
+
+	// Geometry and detector properties
+	art::ServiceHandle<geo::Geometry> fGeom;
+	dataprov::IDetectorProperties const* fDetProp;
+};
+
+#endif