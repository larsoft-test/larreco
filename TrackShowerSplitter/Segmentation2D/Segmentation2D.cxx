/**
 *  @file   Segmentation2D.cxx
 *
 *  @author D.Stefan and R.Sulej
 * 
 *  @brief  Split into linear clusters.
 */

#include "Segmentation2D.h"

#include "messagefacility/MessageLogger/MessageLogger.h"
#include "RecoAlg/PMAlg/Utilities.h"

std::vector< tss::Cluster2D > tss::Segmentation2D::run(tss::Cluster2D & inp) const
{
	std::vector< tss::Cluster2D > result;
	while (inp.size() > 1)
	{
		size_t idx;
		const tss::Hit2D* hFirst = inp.outermost(idx);
		if (!hFirst) break;

		std::vector< TVector2 > centers;
		centers.emplace_back(hFirst->Point2D());

		while (centers.size())
		{
			run(inp, result, centers);
		}
	}

	tagDenseEnds(result);
	mergeDenseParts(result);

	return result;
}
// ------------------------------------------------------

void tss::Segmentation2D::run(
	tss::Cluster2D & inp,
	std::vector< tss::Cluster2D > & result,
	std::vector< TVector2 > & centers) const
{
	if (!centers.size()) return;

	TVector2 center(centers.front());
	centers.erase(centers.begin());

	size_t idx;
	const tss::Hit2D* hFirst = inp.closest(center, idx);

	const double dmax2 = 0.5 * 0.5; // does not look like startpoint selected before
	if (!hFirst || (pma::Dist2(hFirst->Point2D(), center) > dmax2)) return;
	center = hFirst->Point2D();

	tss::Cluster2D ring = selectRing(inp, center);
	if (ring.size())
	{
		std::vector< tss::Cluster2D > seeds = fSimpleClustering.run(ring);
		while (seeds.size())
		{
			size_t seedIdx = 0, hitIdx, h;
			double d2, min_d2 = seeds.front().dist2(center, hitIdx);
			for (size_t i = 1; i < seeds.size(); i++)
			{
				d2 = seeds[i].dist2(center, h);
				if (d2 < min_d2) { min_d2 = d2; seedIdx = i; hitIdx = h; }
			}

			tss::Cluster2D segment = buildSegment(inp, center, seeds[seedIdx][hitIdx].Point2D());
			if (segment.size())
			{
				result.emplace_back(segment);
				if (segment.size() > 1)
				{
					const tss::Hit2D* hEnd = segment.end();
					if (hEnd) centers.emplace_back(hEnd->Point2D());
				}
			}

			seeds.erase(seeds.begin() + seedIdx);
		}
	}
	else
	{
		result.emplace_back(tss::Cluster2D());
		result.back().push_back(hFirst);
		inp.release(hFirst);
	}
}
// ------------------------------------------------------

tss::Cluster2D tss::Segmentation2D::buildSegment(tss::Cluster2D & inp, TVector2 center, TVector2 end) const
{
	const double max_d2 = fMaxLineDist * fMaxLineDist;
	TVector2 segDir = end - center;

	double dc, min_dc = 1.0e9;
	size_t firstIdx = 0;

	tss::Cluster2D candidates;
	for (auto h : inp.hits())
	{
		TVector2 proj = pma::GetProjectionToSegment(h->Point2D(), center, end);
		if (pma::Dist2(h->Point2D(), proj) < max_d2)
		{
			TVector2 hDir = h->Point2D() - center;
			dc = hDir.Mod();
			if ((hDir * segDir >= 0.0) || (dc < 0.1))
			{
				candidates.push_back(h);
				if (dc < min_dc)
				{
					min_dc = dc; firstIdx = candidates.size() - 1;
				}
			}
		}
	}
	if (candidates.size() > 1)
	{
		const tss::Hit2D* hFirst = candidates.hits()[firstIdx];
		candidates.hits()[firstIdx] = candidates.hits()[0];
		candidates.hits()[0] = hFirst;
		candidates.sort();
	}

	tss::Cluster2D segment;
	if (candidates.size())
	{
		segment.push_back(candidates.start());
		if (!inp.release(segment.start()))
		{
			mf::LogError("Segmentation2D") << "Hit not found in the input cluster.";
		}

		size_t i = 1;
		while ((i < candidates.size()) &&
		       fSimpleClustering.hitsTouching(segment, candidates[i]))
		{
			segment.push_back(candidates.hits()[i++]);
			if (!inp.release(segment.end()))
			{
				mf::LogError("Segmentation2D") << "Hit not found in the input cluster.";
			}
		}
	}

	return segment;
}
// ------------------------------------------------------

tss::Cluster2D tss::Segmentation2D::selectRing(const tss::Cluster2D & inp, TVector2 center) const
{
	double d2_min = fRadiusMin * fRadiusMin;
	double d2_max = fRadiusMax * fRadiusMax;

	tss::Cluster2D ring;
	for (size_t h = 0; h < inp.size(); h++)
	{
		double d2 = pma::Dist2(center, inp[h].Point2D());
		if ((d2 >= d2_min) && (d2 <= d2_max))
			ring.push_back(inp.hits()[h]);
	}
	return ring;
}
// ------------------------------------------------------

void tss::Segmentation2D::tagDenseEnds(std::vector< tss::Cluster2D > group) const
{
	const double rad2 = fDenseVtxRadius * fDenseVtxRadius;

	for (size_t i = 0; i < group.size(); i++)
	{
		bool denseStart = false, denseEnd = false;
		TVector2 start0(group[i].start()->Point2D()), end0(group[i].end()->Point2D());

		for (size_t j = 0; j < group.size(); j++)
		{
			if (i == j) continue;

			TVector2 start1(group[j].start()->Point2D()), end1(group[j].end()->Point2D());

			if (!group[j].isDenseStart())
			{
				if (pma::Dist2(start1, start0) < rad2)
				{
					group[j].tagDenseStart(true);
					denseStart = true;
				}
				if (pma::Dist2(start1, end0) < rad2)
				{
					group[j].tagDenseStart(true);
					denseEnd = true;
				}
			}

			if (!group[j].isDenseEnd())
			{
				if (pma::Dist2(end1, start0) < rad2)
				{
					group[j].tagDenseEnd(true);
					denseStart = true;
				}
				if (pma::Dist2(end1, end0) < rad2)
				{
					group[j].tagDenseEnd(true);
					denseEnd = true;
				}
			}
		}
					
		if (denseStart) group[i].tagDenseStart(true);
		if (denseEnd) group[i].tagDenseEnd(true);
	}
}
// ------------------------------------------------------

void tss::Segmentation2D::mergeDenseParts(std::vector< tss::Cluster2D > group) const
{
	const double rad2 = fDenseVtxRadius * fDenseVtxRadius;

	bool merged = true;
	while (merged)
	{
		merged = false;

		size_t maxS = fDenseMinN, maxE = fDenseMinN;
		std::vector< size_t > toMergeS, toMergeE;
		int idxMaxS = -1, idxMaxE = -1;
		for (size_t i = 0; i < group.size(); i++)
		{
			if (group[i].isEM()) continue;

			if (group[i].isDenseStart())
			{
				size_t ns = 0;
				std::vector< size_t > toMerge;
				TVector2 start0(group[i].start()->Point2D());
				for (size_t j = 0; j < group.size(); j++)
				{
					if (group[j].isEM()) continue;

					if (i == j)
					{
						if ((group[j].size() > 1) &&
						    (group[j].length2() < rad2)) ns++;
					}
					else
					{
						bool tagged = false;
						if (pma::Dist2(start0, group[j].start()->Point2D()) < rad2)
						{
							ns++; toMerge.push_back(j); tagged = true;
						}
						if ((group[j].size() > 1) && (pma::Dist2(start0, group[j].end()->Point2D()) < rad2))
						{
							ns++; if (!tagged) toMerge.push_back(j);
						}
					}
				}
				if (ns > maxS) { maxS = ns; idxMaxS = i; toMergeS = toMerge; }
			}
			if ((group[i].size() > 1) && group[i].isDenseEnd())
			{
				size_t ne = 0;
				std::vector< size_t > toMerge;
				TVector2 end0(group[i].end()->Point2D());
				for (size_t j = 0; j < group.size(); j++)
				{
					if (group[j].isEM()) continue;

					if (i == j)
					{
						if ((group[j].size() > 1) &&
						    (group[j].length2() < rad2)) ne++;
					}
					else
					{
						bool tagged = false;
						if (pma::Dist2(end0, group[j].start()->Point2D()) < rad2)
						{
							ne++; toMerge.push_back(j); tagged = true;
						}
						if ((group[j].size() > 1) && (pma::Dist2(end0, group[j].end()->Point2D()) < rad2))
						{
							ne++; if (!tagged) toMerge.push_back(j);
						}
					}
				}
				if (ne > maxE) { maxE = ne; idxMaxE = i; toMergeE = toMerge; }
			}
		}

		int idx = idxMaxS;
		std::vector< size_t > toMergeIdxs = toMergeS;
		if (idxMaxE > idx) { idx = idxMaxE; toMergeIdxs = toMergeE; }
		if (idx > -1)
		{
			for (size_t i = 0; i < toMergeIdxs.size(); i++) // *** no merging, only tag instead ***
			{
				group[toMergeIdxs[i]].tagEM(true);
			}
			group[idx].tagEM(true);

			merged = true;
		}
	}
}
// ------------------------------------------------------

void tss::Segmentation2D::splitHits(
		const std::vector< tss::Cluster2D > & inp,
		std::vector< const tss::Hit2D* > & trackHits,
		std::vector< const tss::Hit2D* > & emHits) const
{
	trackHits.clear();
	emHits.clear();
<<<<<<< HEAD
	for (const auto & cx : inp)
	{
		if (!cx.size()) continue;

		if (cx.isEM())
		{
			for (auto h : cx.hits()) emHits.push_back(h);
		}
		else
		{
			for (auto h : cx.hits()) trackHits.push_back(h);
		}
	}
}
// ------------------------------------------------------

void tss::Segmentation2D::splitHitsNaive(
		const std::vector< tss::Cluster2D > & inp,
		std::vector< const tss::Hit2D* > & trackHits,
		std::vector< const tss::Hit2D* > & emHits) const
{
	trackHits.clear();
	emHits.clear();
=======

>>>>>>> 798cd679
	for (const auto & cx : inp)
	{
		if (!cx.size()) continue;

		if (cx.isEM())
		{
			for (auto h : cx.hits()) emHits.push_back(h);
		}
		else
		{
			for (auto h : cx.hits()) trackHits.push_back(h);
		}
	}
}
// ------------------------------------------------------

<|MERGE_RESOLUTION|>--- conflicted
+++ resolved
@@ -165,7 +165,7 @@
 }
 // ------------------------------------------------------
 
-void tss::Segmentation2D::tagDenseEnds(std::vector< tss::Cluster2D > group) const
+void tss::Segmentation2D::tagDenseEnds(std::vector< tss::Cluster2D > & group) const
 {
 	const double rad2 = fDenseVtxRadius * fDenseVtxRadius;
 
@@ -215,7 +215,7 @@
 }
 // ------------------------------------------------------
 
-void tss::Segmentation2D::mergeDenseParts(std::vector< tss::Cluster2D > group) const
+void tss::Segmentation2D::mergeDenseParts(std::vector< tss::Cluster2D > & group) const
 {
 	const double rad2 = fDenseVtxRadius * fDenseVtxRadius;
 
@@ -315,7 +315,7 @@
 {
 	trackHits.clear();
 	emHits.clear();
-<<<<<<< HEAD
+
 	for (const auto & cx : inp)
 	{
 		if (!cx.size()) continue;
@@ -337,24 +337,40 @@
 		std::vector< const tss::Hit2D* > & trackHits,
 		std::vector< const tss::Hit2D* > & emHits) const
 {
+	const double rad2 = fDenseVtxRadius * fDenseVtxRadius;
+
 	trackHits.clear();
 	emHits.clear();
-=======
-
->>>>>>> 798cd679
+
 	for (const auto & cx : inp)
 	{
 		if (!cx.size()) continue;
 
-		if (cx.isEM())
-		{
-			for (auto h : cx.hits()) emHits.push_back(h);
-		}
-		else
-		{
-			for (auto h : cx.hits()) trackHits.push_back(h);
-		}
-	}
-}
-// ------------------------------------------------------
-
+		for (const auto & hx : cx.hits())
+		{
+			size_t n = 0;
+			for (const auto & cy : inp)
+			{
+				if (!cy.size()) continue;
+
+				for (const auto & hy : cy.hits())
+				{
+					if (hx->Hit2DPtr() == hy->Hit2DPtr()) continue;
+
+					if (pma::Dist2(hx->Point2D(), hy->Point2D()) < rad2) n++;
+				}
+			}
+
+			if (cx.isEM())
+			{
+				for (auto h : cx.hits()) emHits.push_back(h);
+			}
+			else
+			{
+				for (auto h : cx.hits()) trackHits.push_back(h);
+			}
+		}
+	}
+}
+// ------------------------------------------------------
+
